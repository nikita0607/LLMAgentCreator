--- conflicted
+++ resolved
@@ -2,27 +2,19 @@
 
 on:
   push:
-<<<<<<< HEAD
-=======
-    branches: [dev]
+    branches: [ dev ]
   pull_request:
->>>>>>> 7d76195a
-    branches: [master]
+    branches: [ master ]
 
 jobs:
   deploy:
     runs-on: ubuntu-latest
-<<<<<<< HEAD
-=======
     needs: lint
-    if: github.event_name == 'pull_request' && github.event.action == 'closed' && github.event.pull_request.merged == true
->>>>>>> 7d76195a
+    if: github.ref == 'refs/heads/master'
 
     steps:
     - name: Checkout code
       uses: actions/checkout@v4
-      with:
-        ref: master  # Всегда используем master для деплоя
 
     - name: Deploy to server
       uses: appleboy/ssh-action@v0.1.10
@@ -33,8 +25,6 @@
         key: ${{ secrets.SERVER_SSH_KEY }}
         script: |
           cd /home/nikita0607/LLMAgentCreator
-          git fetch origin
-          git checkout master
           git pull origin master
           docker-compose down
           docker-compose build
